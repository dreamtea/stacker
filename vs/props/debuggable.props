﻿<?xml version="1.0" encoding="utf-8"?>
<Project ToolsVersion="4.0" xmlns="http://schemas.microsoft.com/developer/msbuild/2003">
  <ImportGroup Label="PropertySheets" />
  <PropertyGroup Label="UserMacros" />
  <PropertyGroup />
  <ItemDefinitionGroup>
<<<<<<< HEAD
    <ClCompile />
    <ClCompile />
=======
<<<<<<< Updated upstream
=======
    <ClCompile />
    <ClCompile />
>>>>>>> Stashed changes
    <ClCompile>
      <PreprocessorDefinitions>STACKER_DIAGNOSTICS;%(PreprocessorDefinitions)</PreprocessorDefinitions>
    </ClCompile>
>>>>>>> 6ed29d47
  </ItemDefinitionGroup>
  <ItemGroup />
</Project><|MERGE_RESOLUTION|>--- conflicted
+++ resolved
@@ -4,19 +4,9 @@
   <PropertyGroup Label="UserMacros" />
   <PropertyGroup />
   <ItemDefinitionGroup>
-<<<<<<< HEAD
-    <ClCompile />
-    <ClCompile />
-=======
-<<<<<<< Updated upstream
-=======
-    <ClCompile />
-    <ClCompile />
->>>>>>> Stashed changes
     <ClCompile>
       <PreprocessorDefinitions>STACKER_DIAGNOSTICS;%(PreprocessorDefinitions)</PreprocessorDefinitions>
     </ClCompile>
->>>>>>> 6ed29d47
   </ItemDefinitionGroup>
   <ItemGroup />
 </Project>